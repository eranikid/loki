// Package contains methods to marshal logqmodel types to queryrange Protobuf types.
// Its cousing is util/marshal which converts them to JSON.
package queryrange

import (
	"context"
	"fmt"
	"io"
	"net/http"
	"time"

	"github.com/gogo/googleapis/google/rpc"
	"github.com/gogo/status"
	"github.com/grafana/dskit/httpgrpc"
	"github.com/grafana/dskit/user"
	"github.com/opentracing/opentracing-go"
	"github.com/prometheus/prometheus/promql"
	"google.golang.org/grpc/codes"

	"github.com/grafana/loki/v3/pkg/loghttp"
	"github.com/grafana/loki/v3/pkg/logproto"
	"github.com/grafana/loki/v3/pkg/logql"
	"github.com/grafana/loki/v3/pkg/logql/sketch"
	"github.com/grafana/loki/v3/pkg/logql/syntax"
	"github.com/grafana/loki/v3/pkg/logqlmodel"
	"github.com/grafana/loki/v3/pkg/querier/plan"
	"github.com/grafana/loki/v3/pkg/querier/queryrange/queryrangebase"
	"github.com/grafana/loki/v3/pkg/util/httpreq"
	"github.com/grafana/loki/v3/pkg/util/querylimits"
	"github.com/grafana/loki/v3/pkg/util/server"
)

const (
	JSONType     = `application/json; charset=utf-8`
	ProtobufType = `application/vnd.google.protobuf`
)

// WriteQueryResponseProtobuf marshals the promql.Value to queryrange QueryResonse and then
// writes it to the provided io.Writer.
func WriteQueryResponseProtobuf(params logql.Params, v logqlmodel.Result, w io.Writer) error {
	r, err := ResultToResponse(v, params)
	if err != nil {
		return err
	}

	p, err := QueryResponseWrap(r)
	if err != nil {
		return err
	}

	buf, err := p.Marshal()
	if err != nil {
		return err
	}
	_, err = w.Write(buf)
	return err
}

// ResultToResponse is the reverse of ResponseToResult below.
func ResultToResponse(result logqlmodel.Result, params logql.Params) (queryrangebase.Response, error) {
	switch data := result.Data.(type) {
	case promql.Vector:
		sampleStream, err := queryrangebase.FromValue(data)
		if err != nil {
			return nil, err
		}

		return &LokiPromResponse{
			Response: &queryrangebase.PrometheusResponse{
				Status: "success",
				Data: queryrangebase.PrometheusData{
					ResultType: loghttp.ResultTypeVector,
					Result:     sampleStream,
				},
				Warnings: result.Warnings,
			},
			Statistics: result.Statistics,
		}, nil
	case promql.Matrix:
		sampleStream, err := queryrangebase.FromValue(data)
		if err != nil {
			return nil, err
		}
		return &LokiPromResponse{
			Response: &queryrangebase.PrometheusResponse{
				Status: "success",
				Data: queryrangebase.PrometheusData{
					ResultType: loghttp.ResultTypeMatrix,
					Result:     sampleStream,
				},
				Warnings: result.Warnings,
			},
			Statistics: result.Statistics,
		}, nil
	case promql.Scalar:
		sampleStream, err := queryrangebase.FromValue(data)
		if err != nil {
			return nil, err
		}

		return &LokiPromResponse{
			Response: &queryrangebase.PrometheusResponse{
				Status: "success",
				Data: queryrangebase.PrometheusData{
					ResultType: loghttp.ResultTypeScalar,
					Result:     sampleStream,
				},
				Warnings: result.Warnings,
			},
			Statistics: result.Statistics,
		}, nil
	case logqlmodel.Streams:
		return &LokiResponse{
			Direction: params.Direction(),
			Limit:     params.Limit(),
			Data: LokiData{
				ResultType: loghttp.ResultTypeStream,
				Result:     data,
			},
			Status:     "success",
			Warnings:   result.Warnings,
			Statistics: result.Statistics,
		}, nil
	case sketch.TopKMatrix:
		sk, err := data.ToProto()
		return &TopKSketchesResponse{
			Response: sk,
			Warnings: result.Warnings,
		}, err
	case logql.ProbabilisticQuantileMatrix:
		r := data.ToProto()
		data.Release()
		return &QuantileSketchResponse{
			Response: r,
			Warnings: result.Warnings,
		}, nil
	}

	return nil, fmt.Errorf("unsupported data type: %T", result.Data)
}

func ResponseToResult(resp queryrangebase.Response) (logqlmodel.Result, error) {
	switch r := resp.(type) {
	case *LokiResponse:
		if r.Error != "" {
			return logqlmodel.Result{}, fmt.Errorf("%s: %s", r.ErrorType, r.Error)
		}

		streams := make(logqlmodel.Streams, 0, len(r.Data.Result))

		for _, stream := range r.Data.Result {
			streams = append(streams, stream)
		}

		return logqlmodel.Result{
			Statistics: r.Statistics,
			Data:       streams,
			Headers:    resp.GetHeaders(),
			Warnings:   r.Warnings,
		}, nil

	case *LokiPromResponse:
		if r.Response.Error != "" {
			return logqlmodel.Result{}, fmt.Errorf("%s: %s", r.Response.ErrorType, r.Response.Error)
		}
		if r.Response.Data.ResultType == loghttp.ResultTypeVector {
			return logqlmodel.Result{
				Statistics: r.Statistics,
				Data:       sampleStreamToVector(r.Response.Data.Result),
				Headers:    resp.GetHeaders(),
				Warnings:   r.Response.Warnings,
			}, nil
		}
		return logqlmodel.Result{
			Statistics: r.Statistics,
			Data:       sampleStreamToMatrix(r.Response.Data.Result),
			Headers:    resp.GetHeaders(),
			Warnings:   r.Response.Warnings,
		}, nil
	case *TopKSketchesResponse:
		matrix, err := sketch.TopKMatrixFromProto(r.Response)
		if err != nil {
			return logqlmodel.Result{}, fmt.Errorf("cannot decode topk sketch: %w", err)
		}

		return logqlmodel.Result{
			Data:     matrix,
			Headers:  resp.GetHeaders(),
			Warnings: r.Warnings,
		}, nil
	case *QuantileSketchResponse:
		matrix, err := logql.ProbabilisticQuantileMatrixFromProto(r.Response)
		if err != nil {
			return logqlmodel.Result{}, fmt.Errorf("cannot decode quantile sketch: %w", err)
		}
		return logqlmodel.Result{
			Data:     matrix,
			Headers:  resp.GetHeaders(),
			Warnings: r.Warnings,
		}, nil
	default:
		return logqlmodel.Result{}, fmt.Errorf("cannot decode (%T)", resp)
	}
}

func QueryResponseUnwrap(res *QueryResponse) (queryrangebase.Response, error) {
	if res.Status != nil && res.Status.Code != int32(rpc.OK) {
		return nil, status.ErrorProto(res.Status)
	}

	switch concrete := res.Response.(type) {
	case *QueryResponse_Series:
		return concrete.Series, nil
	case *QueryResponse_Labels:
		return concrete.Labels, nil
	case *QueryResponse_Stats:
		return concrete.Stats, nil
	case *QueryResponse_ShardsResponse:
		return concrete.ShardsResponse, nil
	case *QueryResponse_Prom:
		return concrete.Prom, nil
	case *QueryResponse_Streams:
		return concrete.Streams, nil
	case *QueryResponse_Volume:
		return concrete.Volume, nil
	case *QueryResponse_TopkSketches:
		return concrete.TopkSketches, nil
	case *QueryResponse_QuantileSketches:
		return concrete.QuantileSketches, nil
	case *QueryResponse_PatternsResponse:
		return concrete.PatternsResponse, nil
	case *QueryResponse_DetectedLabels:
		return concrete.DetectedLabels, nil
	case *QueryResponse_DetectedFields:
		return concrete.DetectedFields, nil
<<<<<<< HEAD
	case *QueryResponse_SamplesResponse:
		return concrete.SamplesResponse, nil
	case *QueryResponse_QueryPlanResponse:
		return concrete.QueryPlanResponse, nil
=======
>>>>>>> 6284ed5e
	default:
		return nil, fmt.Errorf("unsupported QueryResponse response type, got (%T)", res.Response)
	}
}

func QueryResponseWrap(res queryrangebase.Response) (*QueryResponse, error) {
	p := &QueryResponse{
		Status: status.New(codes.OK, "").Proto(),
	}

	switch response := res.(type) {
	case *LokiPromResponse:
		p.Response = &QueryResponse_Prom{response}
	case *LokiResponse:
		p.Response = &QueryResponse_Streams{response}
	case *LokiSeriesResponse:
		p.Response = &QueryResponse_Series{response}
	case *MergedSeriesResponseView:
		mat, err := response.Materialize()
		if err != nil {
			return p, err
		}
		p.Response = &QueryResponse_Series{mat}
	case *LokiLabelNamesResponse:
		p.Response = &QueryResponse_Labels{response}
	case *IndexStatsResponse:
		p.Response = &QueryResponse_Stats{response}
	case *VolumeResponse:
		p.Response = &QueryResponse_Volume{response}
	case *TopKSketchesResponse:
		p.Response = &QueryResponse_TopkSketches{response}
	case *QuantileSketchResponse:
		p.Response = &QueryResponse_QuantileSketches{response}
	case *ShardsResponse:
		p.Response = &QueryResponse_ShardsResponse{response}
	case *QueryPatternsResponse:
		p.Response = &QueryResponse_PatternsResponse{response}
	case *DetectedLabelsResponse:
		p.Response = &QueryResponse_DetectedLabels{response}
	case *DetectedFieldsResponse:
		p.Response = &QueryResponse_DetectedFields{response}
<<<<<<< HEAD
	case *QuerySamplesResponse:
		p.Response = &QueryResponse_SamplesResponse{response}
	case *QueryPlanResponse:
		p.Response = &QueryResponse_QueryPlanResponse{response}
=======
>>>>>>> 6284ed5e
	default:
		return nil, fmt.Errorf("invalid response format, got (%T)", res)
	}

	return p, nil
}

// QueryResponseWrapError wraps an error in the QueryResponse protobuf.
func QueryResponseWrapError(err error) *QueryResponse {
	return &QueryResponse{
		Status: server.WrapError(err),
	}
}

func (Codec) QueryRequestUnwrap(ctx context.Context, req *QueryRequest) (queryrangebase.Request, context.Context, error) {
	if req == nil {
		return nil, ctx, nil
	}

	// Add query tags
	if queryTags, ok := req.Metadata[string(httpreq.QueryTagsHTTPHeader)]; ok {
		ctx = httpreq.InjectQueryTags(ctx, queryTags)
	}

	// Add actor path
	if actor, ok := req.Metadata[httpreq.LokiActorPathHeader]; ok {
		ctx = httpreq.InjectActorPath(ctx, actor)
	}

	// Add disable wrappers
	if disableWrappers, ok := req.Metadata[httpreq.LokiDisablePipelineWrappersHeader]; ok {
		ctx = httpreq.InjectHeader(ctx, httpreq.LokiDisablePipelineWrappersHeader, disableWrappers)
	}

	// Add limits
	if encodedLimits, ok := req.Metadata[querylimits.HTTPHeaderQueryLimitsKey]; ok {
		limits, err := querylimits.UnmarshalQueryLimits([]byte(encodedLimits))
		if err != nil {
			return nil, ctx, err
		}
		ctx = querylimits.InjectQueryLimitsContext(ctx, *limits)
	}

	// Add query time
	if queueTimeHeader, ok := req.Metadata[string(httpreq.QueryQueueTimeHTTPHeader)]; ok {
		queueTime, err := time.ParseDuration(queueTimeHeader)
		if err == nil {
			ctx = context.WithValue(ctx, httpreq.QueryQueueTimeHTTPHeader, queueTime)
		}
	}

	switch concrete := req.Request.(type) {
	case *QueryRequest_Series:
		return concrete.Series, ctx, nil
	case *QueryRequest_Instant:
		if concrete.Instant.Plan == nil {
			parsed, err := syntax.ParseExpr(concrete.Instant.GetQuery())
			if err != nil {
				return nil, ctx, httpgrpc.Errorf(http.StatusBadRequest, err.Error())
			}
			concrete.Instant.Plan = &plan.QueryPlan{
				AST: parsed,
			}
		}

		return concrete.Instant, ctx, nil
	case *QueryRequest_Stats:
		return concrete.Stats, ctx, nil
	case *QueryRequest_ShardsRequest:
		return concrete.ShardsRequest, ctx, nil
	case *QueryRequest_Volume:
		return concrete.Volume, ctx, nil
	case *QueryRequest_Streams:
		if concrete.Streams.Plan == nil {
			parsed, err := syntax.ParseExpr(concrete.Streams.GetQuery())
			if err != nil {
				return nil, ctx, httpgrpc.Errorf(http.StatusBadRequest, err.Error())
			}
			concrete.Streams.Plan = &plan.QueryPlan{
				AST: parsed,
			}
		}

		return concrete.Streams, ctx, nil
	case *QueryRequest_Labels:
		return &LabelRequest{
			LabelRequest: *concrete.Labels,
		}, ctx, nil
	case *QueryRequest_PatternsRequest:
		return concrete.PatternsRequest, ctx, nil
	case *QueryRequest_DetectedLabels:
		return &DetectedLabelsRequest{
			DetectedLabelsRequest: *concrete.DetectedLabels,
		}, ctx, nil
	case *QueryRequest_DetectedFields:
		return &DetectedFieldsRequest{
			DetectedFieldsRequest: *concrete.DetectedFields,
		}, ctx, nil
<<<<<<< HEAD
	case *QueryRequest_SamplesRequest:
		return concrete.SamplesRequest, ctx, nil
	case *QueryRequest_QueryPlanRequest:
		return concrete.QueryPlanRequest, ctx, nil
=======
>>>>>>> 6284ed5e
	default:
		return nil, ctx, fmt.Errorf("unsupported request type while unwrapping, got (%T)", req.Request)
	}
}

func (Codec) QueryRequestWrap(ctx context.Context, r queryrangebase.Request) (*QueryRequest, error) {
	result := &QueryRequest{
		Metadata: make(map[string]string),
	}

	switch req := r.(type) {
	case *LokiSeriesRequest:
		result.Request = &QueryRequest_Series{Series: req}
	case *LabelRequest:
		result.Request = &QueryRequest_Labels{Labels: &req.LabelRequest}
	case *logproto.IndexStatsRequest:
		result.Request = &QueryRequest_Stats{Stats: req}
	case *logproto.VolumeRequest:
		result.Request = &QueryRequest_Volume{Volume: req}
	case *LokiInstantRequest:
		result.Request = &QueryRequest_Instant{Instant: req}
	case *LokiRequest:
		result.Request = &QueryRequest_Streams{Streams: req}
	case *logproto.ShardsRequest:
		result.Request = &QueryRequest_ShardsRequest{ShardsRequest: req}
	case *logproto.QueryPatternsRequest:
		result.Request = &QueryRequest_PatternsRequest{PatternsRequest: req}
	case *DetectedLabelsRequest:
		result.Request = &QueryRequest_DetectedLabels{DetectedLabels: &req.DetectedLabelsRequest}
	case *DetectedFieldsRequest:
		result.Request = &QueryRequest_DetectedFields{DetectedFields: &req.DetectedFieldsRequest}
<<<<<<< HEAD
	case *logproto.QuerySamplesRequest:
		result.Request = &QueryRequest_SamplesRequest{SamplesRequest: req}
	case *logproto.QueryPlanRequest:
		result.Request = &QueryRequest_QueryPlanRequest{QueryPlanRequest: req}
=======
>>>>>>> 6284ed5e
	default:
		return nil, fmt.Errorf("unsupported request type while wrapping, got (%T)", r)
	}

	// Add query tags
	queryTags := getQueryTags(ctx)
	if queryTags != "" {
		result.Metadata[string(httpreq.QueryTagsHTTPHeader)] = queryTags
	}

	// Add actor path
	actor := httpreq.ExtractHeader(ctx, httpreq.LokiActorPathHeader)
	if actor != "" {
		result.Metadata[httpreq.LokiActorPathHeader] = actor
	}

	// Keep disable wrappers
	disableWrappers := httpreq.ExtractHeader(ctx, httpreq.LokiDisablePipelineWrappersHeader)
	if disableWrappers != "" {
		result.Metadata[httpreq.LokiDisablePipelineWrappersHeader] = disableWrappers
	}

	// Add limits
	limits := querylimits.ExtractQueryLimitsContext(ctx)
	if limits != nil {
		encodedLimits, err := querylimits.MarshalQueryLimits(limits)
		if err != nil {
			return nil, err
		}
		result.Metadata[querylimits.HTTPHeaderQueryLimitsKey] = string(encodedLimits)
	}

	// Add org ID
	orgID, err := user.ExtractOrgID(ctx)
	if err != nil {
		return nil, err
	}
	result.Metadata[user.OrgIDHeaderName] = orgID

	// Tracing
	tracer, span := opentracing.GlobalTracer(), opentracing.SpanFromContext(ctx)
	if tracer != nil && span != nil {
		carrier := opentracing.TextMapCarrier(result.Metadata)
		err := tracer.Inject(span.Context(), opentracing.TextMap, carrier)
		if err != nil {
			return nil, err
		}
	}

	return result, nil
}<|MERGE_RESOLUTION|>--- conflicted
+++ resolved
@@ -233,13 +233,8 @@
 		return concrete.DetectedLabels, nil
 	case *QueryResponse_DetectedFields:
 		return concrete.DetectedFields, nil
-<<<<<<< HEAD
-	case *QueryResponse_SamplesResponse:
-		return concrete.SamplesResponse, nil
 	case *QueryResponse_QueryPlanResponse:
 		return concrete.QueryPlanResponse, nil
-=======
->>>>>>> 6284ed5e
 	default:
 		return nil, fmt.Errorf("unsupported QueryResponse response type, got (%T)", res.Response)
 	}
@@ -281,13 +276,8 @@
 		p.Response = &QueryResponse_DetectedLabels{response}
 	case *DetectedFieldsResponse:
 		p.Response = &QueryResponse_DetectedFields{response}
-<<<<<<< HEAD
-	case *QuerySamplesResponse:
-		p.Response = &QueryResponse_SamplesResponse{response}
 	case *QueryPlanResponse:
 		p.Response = &QueryResponse_QueryPlanResponse{response}
-=======
->>>>>>> 6284ed5e
 	default:
 		return nil, fmt.Errorf("invalid response format, got (%T)", res)
 	}
@@ -386,13 +376,8 @@
 		return &DetectedFieldsRequest{
 			DetectedFieldsRequest: *concrete.DetectedFields,
 		}, ctx, nil
-<<<<<<< HEAD
-	case *QueryRequest_SamplesRequest:
-		return concrete.SamplesRequest, ctx, nil
 	case *QueryRequest_QueryPlanRequest:
 		return concrete.QueryPlanRequest, ctx, nil
-=======
->>>>>>> 6284ed5e
 	default:
 		return nil, ctx, fmt.Errorf("unsupported request type while unwrapping, got (%T)", req.Request)
 	}
@@ -424,13 +409,8 @@
 		result.Request = &QueryRequest_DetectedLabels{DetectedLabels: &req.DetectedLabelsRequest}
 	case *DetectedFieldsRequest:
 		result.Request = &QueryRequest_DetectedFields{DetectedFields: &req.DetectedFieldsRequest}
-<<<<<<< HEAD
-	case *logproto.QuerySamplesRequest:
-		result.Request = &QueryRequest_SamplesRequest{SamplesRequest: req}
 	case *logproto.QueryPlanRequest:
 		result.Request = &QueryRequest_QueryPlanRequest{QueryPlanRequest: req}
-=======
->>>>>>> 6284ed5e
 	default:
 		return nil, fmt.Errorf("unsupported request type while wrapping, got (%T)", r)
 	}
