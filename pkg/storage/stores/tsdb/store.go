--- conflicted
+++ resolved
@@ -31,20 +31,12 @@
 
 type store struct {
 	index.Reader
-<<<<<<< HEAD
-	indexShipper      indexshipper.IndexShipper
-	indexWriter       IndexWriter
-	backupIndexWriter index.Writer
-	logger            log.Logger
-	stopOnce          sync.Once
 
-	parallelism int
-=======
+	parallelism  int
 	indexShipper indexshipper.IndexShipper
 	indexWriter  IndexWriter
 	logger       log.Logger
 	stopOnce     sync.Once
->>>>>>> 5415b114
 }
 
 // NewStore creates a new tsdb index ReaderWriter.
@@ -67,13 +59,8 @@
 ) {
 
 	storeInstance := &store{
-<<<<<<< HEAD
-		backupIndexWriter: backupIndexWriter,
-		logger:            logger,
-		parallelism:       parallelism,
-=======
-		logger: logger,
->>>>>>> 5415b114
+		logger:      logger,
+		parallelism: parallelism,
 	}
 
 	if err := storeInstance.init(name, indexShipperCfg, schemaCfg, objectClient, limits, tableRange, reg, idxCache); err != nil {
@@ -179,7 +166,7 @@
 	})
 }
 
-func (s *store) IndexChunk(ctx context.Context, from model.Time, through model.Time, chk chunk.Chunk) error {
+func (s *store) IndexChunk(_ context.Context, _ model.Time, _ model.Time, chk chunk.Chunk) error {
 	// Always write the index to benefit durability via replication factor.
 	approxKB := math.Round(float64(chk.Data.UncompressedSize()) / float64(1<<10))
 	metas := tsdb_index.ChunkMetas{
