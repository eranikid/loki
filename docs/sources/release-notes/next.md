--- conflicted
+++ resolved
@@ -1,13 +1,12 @@
-<<<<<<< HEAD
 ---
 title: V?.?
 description: Version ?.? release notes
-weight: 100000
+weight: 55
 draft: true
 ---
 
 # V?.?
-Grafana Labs is excited to announce the release of Loki ?.?. Here's a summary of new enhancements and important fixes:
+Grafana Labs is excited to announce the release of Loki ?.?.?. Here's a summary of new enhancements and important fixes:
 
 :warning: This a placeholder for the next release. Clean up all features listed below
 
@@ -30,23 +29,4 @@
 
 ## Upgrade Considerations
 
-We have removed a few configurations that had previously been deprecated. For a full list, read the [upgrade guide]({{< relref "../setup/upgrade" >}})  before upgrading Loki. 
-=======
----
-title: V?.?
-description: Version ?.? release notes
-weight: 55
-draft: true
----
-
-# V?.?
-Grafana Labs is excited to announce the release of Loki ?.?.? Here's a summary of new enhancements and important fixes:
-
-:warning: This a placeholder for the next release. Clean up all features listed below
-
-## Features and enhancements
-
-## Upgrade Considerations
-
-## Bug fixes
->>>>>>> 060b6c28
+We have removed a few configurations that had previously been deprecated. For a full list, read the [upgrade guide]({{< relref "../setup/upgrade" >}})  before upgrading Loki. 